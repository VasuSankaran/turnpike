package turnpike

<<<<<<< HEAD
import "sync"

// A broker handles routing EVENTS from Publishers to Subscribers.
=======
// Broker is the interface implemented by an object that handles routing EVENTS
// from Publishers to Subscribers.
>>>>>>> f35bcd18
type Broker interface {
	// Publishes a message to all Subscribers.
	Publish(Sender, *Publish)
	// Subscribes to messages on a URI.
	Subscribe(Sender, *Subscribe)
	// Unsubscribes from messages on a URI.
	Unsubscribe(Sender, *Unsubscribe)
	// Removes all subscriptions of the subscriber.
	RemoveSubscriber(Sender)
}

// A super simple broker that matches URIs to Subscribers.
type defaultBroker struct {
	lock          sync.RWMutex
	options       map[URI]map[ID]map[string]interface{}
	routes        map[URI]map[ID]Sender
	subscriptions map[ID]URI
	senderSubs    map[Sender]map[ID]struct{}
}

// NewDefaultBroker initializes and returns a simple broker that matches URIs to
// Subscribers.
func NewDefaultBroker() Broker {
	return &defaultBroker{
		options:       make(map[URI]map[ID]map[string]interface{}),
		routes:        make(map[URI]map[ID]Sender),
		subscriptions: make(map[ID]URI),
		senderSubs:    make(map[Sender]map[ID]struct{}),
	}
}

// Publish sends a message to all subscribed clients except for the sender.
//
// If msg.Options["acknowledge"] == true, the publisher receives a Published event
// after the message has been sent to all subscribers.
func (br *defaultBroker) Publish(pub Sender, msg *Publish) {
	pubID := NewID()
	evtTemplate := Event{
		Publication: pubID,
		Arguments:   msg.Arguments,
		ArgumentsKw: msg.ArgumentsKw,
		Details:     make(map[string]interface{}),
	}

	br.lock.RLock()
	defer br.lock.RUnlock()
subscriber:
	for id, sub := range br.routes[msg.Topic] {
		// don't send event to publisher
		if sub == pub {
			continue
		}

		subOptions := br.options[msg.Topic][id]
		for option, pubValue := range msg.Options {
			if subValue, ok := subOptions[option]; ok && subValue != pubValue {
				continue subscriber
			}
		}

		// shallow-copy the template
		event := evtTemplate
		event.Subscription = id
		sub.Send(&event)
	}

	// only send published message if acknowledge is present and set to true
	if doPub, _ := msg.Options["acknowledge"].(bool); doPub {
		pub.Send(&Published{Request: msg.Request, Publication: pubID})
	}
}

// Subscribe subscribes the client to the given topic.
func (br *defaultBroker) Subscribe(sub Sender, msg *Subscribe) {
	br.lock.Lock()
	defer br.lock.Unlock()

	id := NewID()
	route, ok := br.routes[msg.Topic]
	if !ok {
		br.routes[msg.Topic] = make(map[ID]Sender)
		route = br.routes[msg.Topic]
	}
	route[id] = sub

	option, ok := br.options[msg.Topic]
	if !ok {
		br.options[msg.Topic] = make(map[ID]map[string]interface{})
		option = br.options[msg.Topic]
	}
	option[id] = msg.Options

	subs, ok := br.senderSubs[sub]
	if !ok {
		subs = make(map[ID]struct{})
		br.senderSubs[sub] = subs
	}
	subs[id] = struct{}{}

	br.subscriptions[id] = msg.Topic

	sub.Send(&Subscribed{Request: msg.Request, Subscription: id})
}

func (br *defaultBroker) Unsubscribe(sub Sender, msg *Unsubscribe) {
	br.lock.Lock()
	defer br.lock.Unlock()

	topic, ok := br.subscriptions[msg.Subscription]
	if !ok {
		err := &Error{
			Type:    msg.MessageType(),
			Request: msg.Request,
			Error:   ErrNoSuchSubscription,
		}
		sub.Send(err)
		log.Printf("Error unsubscribing: no such subscription %v", msg.Subscription)
		return
	}
	delete(br.subscriptions, msg.Subscription)

	// clean up routes
	if r, ok := br.routes[topic]; !ok {
		log.Printf("Error unsubscribing: unable to find routes for %s topic", topic)
	} else if _, ok := r[msg.Subscription]; !ok {
		log.Printf("Error unsubscribing: %s route does not exist for %v subscription", topic, msg.Subscription)
	} else {
		delete(r, msg.Subscription)
		if len(r) == 0 {
			delete(br.routes, topic)
		}
	}

	// clean up options
	if o, ok := br.options[topic]; !ok {
		log.Printf("Error unsubscribing: unable to find options for %s topic", topic)
	} else if _, ok := o[msg.Subscription]; !ok {
		log.Printf("Error unsubscribing: %s options does not exist for %v subscription", topic, msg.Subscription)
	} else {
		delete(o, msg.Subscription)
		if len(o) == 0 {
			delete(br.options, topic)
		}
	}

	// clean up sender's subscription
	if s, ok := br.senderSubs[sub]; !ok {
		log.Println("Error unsubscribing: unable to find sender's subscriptions")
	} else if _, ok := s[msg.Subscription]; !ok {
		log.Printf("Error unsubscribing: sender does not contain %s subscription", msg.Subscription)
	} else {
		delete(s, msg.Subscription)
		if len(s) == 0 {
			delete(br.senderSubs, sub)
		}
	}

	sub.Send(&Unsubscribed{Request: msg.Request})
}

func (br *defaultBroker) RemoveSubscriber(sub Sender) {
	br.lock.Lock()
	defer br.lock.Unlock()

	for id, _ := range br.senderSubs[sub] {
		topic, ok := br.subscriptions[id]
		if !ok {
			continue
		}
		delete(br.subscriptions, id)

		// clean up routes
		if r, ok := br.routes[topic]; ok {
			if _, ok := r[id]; ok {
				delete(r, id)
				if len(r) == 0 {
					delete(br.routes, topic)
				}
			}
		}

		// clean up options
		if o, ok := br.options[topic]; ok {
			if _, ok := o[id]; ok {
				delete(o, id)
				if len(o) == 0 {
					delete(br.options, topic)
				}
			}
		}
	}
	delete(br.senderSubs, sub)
}<|MERGE_RESOLUTION|>--- conflicted
+++ resolved
@@ -1,13 +1,9 @@
 package turnpike
 
-<<<<<<< HEAD
 import "sync"
 
-// A broker handles routing EVENTS from Publishers to Subscribers.
-=======
 // Broker is the interface implemented by an object that handles routing EVENTS
 // from Publishers to Subscribers.
->>>>>>> f35bcd18
 type Broker interface {
 	// Publishes a message to all Subscribers.
 	Publish(Sender, *Publish)
