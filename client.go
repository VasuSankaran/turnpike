package turnpike

import (
	"crypto/tls"
	"fmt"
	"time"
)

var (
	abortUnexpectedMsg = &Abort{
		Details: map[string]interface{}{},
		Reason:  "turnpike.error.unexpected_message_type",
	}
	abortNoAuthHandler = &Abort{
		Details: map[string]interface{}{},
		Reason:  "turnpike.error.no_handler_for_authmethod",
	}
	abortAuthFailure = &Abort{
		Details: map[string]interface{}{},
		Reason:  "turnpike.error.authentication_failure",
	}
	goodbyeClient = &Goodbye{
		Details: map[string]interface{}{},
		Reason:  ErrCloseRealm,
	}
)

// A Client routes messages to/from a WAMP router.
type Client struct {
	Peer
	// ReceiveTimeout is the amount of time that the client will block waiting for a response from the router.
	ReceiveTimeout time.Duration
	// Auth is a map of WAMP authmethods to functions that will handle each auth type
	Auth map[string]AuthFunc
	// ReceiveDone is notified when the client's connection to the router is lost.
	ReceiveDone  chan bool
	listeners    map[ID]chan Message
	events       map[ID]*eventDesc
	procedures   map[ID]*procedureDesc
	acts         chan func()
	requestCount uint
}

type procedureDesc struct {
	name    string
	handler MethodHandler
}

type eventDesc struct {
	topic   string
	handler EventHandler
}

// NewWebsocketClient creates a new websocket client connected to the specified
// `url` and using the specified `serialization`.
func NewWebsocketClient(serialization Serialization, url string, tlscfg *tls.Config, netDial NetDialFunc) (*Client, error) {
	p, err := NewWebsocketPeer(serialization, url, "", tlscfg, netDial)
	if err != nil {
		return nil, err
	}
	return NewClient(p), nil
}

// NewClient takes a connected Peer and returns a new Client
func NewClient(p Peer) *Client {
	c := &Client{
		Peer:           p,
		ReceiveTimeout: 10 * time.Second,
		listeners:      make(map[ID]chan Message),
		events:         make(map[ID]*eventDesc),
		procedures:     make(map[ID]*procedureDesc),
		acts:           make(chan func()),
		requestCount:   0,
	}
	go c.run()
	return c
}

func (c *Client) run() {
	for {
		if act, ok := <-c.acts; ok {
			act()
		} else {
			return
		}
	}
}

// JoinRealm joins a WAMP realm, but does not handle challenge/response authentication.
func (c *Client) JoinRealm(realm string, details map[string]interface{}) (map[string]interface{}, error) {
	if details == nil {
		details = map[string]interface{}{}
	}
	details["roles"] = clientRoles()
	if c.Auth != nil && len(c.Auth) > 0 {
		return c.joinRealmCRA(realm, details)
	}
	if err := c.Send(&Hello{Realm: URI(realm), Details: details}); err != nil {
		c.Peer.Close()
		close(c.acts)
		return nil, err
	}
	if msg, err := GetMessageTimeout(c.Peer, c.ReceiveTimeout); err != nil {
		c.Peer.Close()
		close(c.acts)
		return nil, err
	} else if welcome, ok := msg.(*Welcome); !ok {
		c.Send(abortUnexpectedMsg)
		c.Peer.Close()
		close(c.acts)
		return nil, fmt.Errorf(formatUnexpectedMessage(msg, WELCOME))
	} else {
		go c.Receive()
		return welcome.Details, nil
	}
}

// AuthFunc takes the HELLO details and CHALLENGE details and returns the
// signature string and a details map
type AuthFunc func(map[string]interface{}, map[string]interface{}) (string, map[string]interface{}, error)

// joinRealmCRA joins a WAMP realm and handles challenge/response authentication.
func (c *Client) joinRealmCRA(realm string, details map[string]interface{}) (map[string]interface{}, error) {
	authmethods := []interface{}{}
	for m := range c.Auth {
		authmethods = append(authmethods, m)
	}
	details["authmethods"] = authmethods
	if err := c.Send(&Hello{Realm: URI(realm), Details: details}); err != nil {
		c.Peer.Close()
		close(c.acts)
		return nil, err
	}
	if msg, err := GetMessageTimeout(c.Peer, c.ReceiveTimeout); err != nil {
		c.Peer.Close()
		close(c.acts)
		return nil, err
	} else if challenge, ok := msg.(*Challenge); !ok {
		c.Send(abortUnexpectedMsg)
		c.Peer.Close()
		close(c.acts)
		return nil, fmt.Errorf(formatUnexpectedMessage(msg, CHALLENGE))
	} else if authFunc, ok := c.Auth[challenge.AuthMethod]; !ok {
		c.Send(abortNoAuthHandler)
		c.Peer.Close()
		close(c.acts)
		return nil, fmt.Errorf("no auth handler for method: %s", challenge.AuthMethod)
	} else if signature, authDetails, err := authFunc(details, challenge.Extra); err != nil {
		c.Send(abortAuthFailure)
		c.Peer.Close()
		close(c.acts)
		return nil, err
	} else if err := c.Send(&Authenticate{Signature: signature, Extra: authDetails}); err != nil {
		c.Peer.Close()
		close(c.acts)
		return nil, err
	}
	if msg, err := GetMessageTimeout(c.Peer, c.ReceiveTimeout); err != nil {
		c.Peer.Close()
		close(c.acts)
		return nil, err
	} else if welcome, ok := msg.(*Welcome); !ok {
		c.Send(abortUnexpectedMsg)
		c.Peer.Close()
		close(c.acts)
		return nil, fmt.Errorf(formatUnexpectedMessage(msg, WELCOME))
	} else {
		go c.Receive()
		return welcome.Details, nil
	}
}

func clientRoles() map[string]map[string]interface{} {
	return map[string]map[string]interface{}{
		"publisher":  make(map[string]interface{}),
		"subscriber": make(map[string]interface{}),
		"callee":     make(map[string]interface{}),
		"caller":     make(map[string]interface{}),
	}
}

func formatUnexpectedMessage(msg Message, expected MessageType) string {
	s := fmt.Sprintf("received unexpected %s message while waiting for %s", msg.MessageType(), expected)
	switch m := msg.(type) {
	case *Abort:
		s += ": " + string(m.Reason)
		s += formatUnknownMap(m.Details)
		return s
	case *Goodbye:
		s += ": " + string(m.Reason)
		s += formatUnknownMap(m.Details)
		return s
	}
	return s
}

func formatUnknownMap(m map[string]interface{}) string {
	s := ""
	for k, v := range m {
		// TODO: reflection to recursively check map
		s += fmt.Sprintf(" %s=%v", k, v)
	}
	return s
}

// LeaveRealm leaves the current realm without closing the connection to the server.
func (c *Client) LeaveRealm() error {
	if err := c.Send(goodbyeClient); err != nil {
		return fmt.Errorf("error leaving realm: %v", err)
	}
	return nil
}

// Close closes the connection to the server.
func (c *Client) Close() error {
	if err := c.LeaveRealm(); err != nil {
		return err
	}
	if err := c.Peer.Close(); err != nil {
		return fmt.Errorf("error closing client connection: %v", err)
	}
	return nil
}

// func (c *Client) nextID() ID {
// 	c.requestCount++
// 	return ID(c.requestCount)
// }

// Receive handles messages from the server until this client disconnects.
//
// This function blocks and is most commonly run in a goroutine.
func (c *Client) Receive() {
	for msg := range c.Peer.Receive() {

		switch msg := msg.(type) {

		case *Event:
			c.handleEvent(msg)

		case *Invocation:
			c.handleInvocation(msg)

		case *Registered:
			c.notifyListener(msg, msg.Request)
		case *Subscribed:
			c.notifyListener(msg, msg.Request)
		case *Unsubscribed:
			c.notifyListener(msg, msg.Request)
		case *Unregistered:
			c.notifyListener(msg, msg.Request)
		case *Result:
			c.notifyListener(msg, msg.Request)
		case *Error:
			c.notifyListener(msg, msg.Request)

		case *Goodbye:
			log.Println("client received Goodbye message")
			break

		default:
			log.Println("unhandled message:", msg.MessageType(), msg)
		}
	}

	close(c.acts)
	log.Println("client closed")

	if c.ReceiveDone != nil {
		c.ReceiveDone <- true
	}
}

func (c *Client) handleEvent(msg *Event) {
	sync := make(chan struct{})
	c.acts <- func() {
		if event, ok := c.events[msg.Subscription]; ok {
			go event.handler(msg.Arguments, msg.ArgumentsKw)
		} else {
			log.Println("no handler registered for subscription:", msg.Subscription)
		}
		sync <- struct{}{}
	}
	<-sync
}

func (c *Client) notifyListener(msg Message, requestID ID) {
	// pass in the request ID so we don't have to do any type assertion
	var (
		sync = make(chan struct{})
		l    chan Message
		ok   bool
	)
	c.acts <- func() {
		l, ok = c.listeners[requestID]
		sync <- struct{}{}
	}
	<-sync
	if ok {
		l <- msg
	} else {
		log.Println("no listener for message", msg.MessageType(), requestID)
	}
}

func (c *Client) handleInvocation(msg *Invocation) {
	sync := make(chan struct{})
	c.acts <- func() {
		if proc, ok := c.procedures[msg.Registration]; ok {
			go func() {
				result := proc.handler(msg.Arguments, msg.ArgumentsKw, msg.Details)

				var tosend Message
				tosend = &Yield{
					Request:     msg.Request,
					Options:     make(map[string]interface{}),
					Arguments:   result.Args,
					ArgumentsKw: result.Kwargs,
				}

				if result.Err != "" {
					tosend = &Error{
						Type:        INVOCATION,
						Request:     msg.Request,
						Details:     make(map[string]interface{}),
						Arguments:   result.Args,
						ArgumentsKw: result.Kwargs,
						Error:       result.Err,
					}
				}

				c.acts <- func() {
					if err := c.Send(tosend); err != nil {
						log.Println("error sending message:", err)
					}
				}
			}()
		} else {
			log.Println("no handler registered for registration:", msg.Registration)
			if err := c.Send(&Error{
				Type:    INVOCATION,
				Request: msg.Request,
				Details: make(map[string]interface{}),
				Error:   URI(fmt.Sprintf("no handler for registration: %v", msg.Registration)),
			}); err != nil {
				log.Println("error sending message:", err)
			}
		}
		sync <- struct{}{}
	}
	<-sync
}

func (c *Client) registerListener(id ID) {
	log.Println("register listener:", id)
	wait := make(chan Message, 1)
	sync := make(chan struct{})
	c.acts <- func() {
		c.listeners[id] = wait
		sync <- struct{}{}
	}
	<-sync
}

func (c *Client) waitOnListener(id ID) (msg Message, err error) {
	log.Println("wait on listener:", id)
	var (
		sync = make(chan struct{})
		wait chan Message
		ok   bool
	)
	c.acts <- func() {
		wait, ok = c.listeners[id]
		sync <- struct{}{}
	}
	<-sync
	if !ok {
		return nil, fmt.Errorf("unknown listener ID: %v", id)
	}
	select {
	case msg = <-wait:
	case <-time.After(c.ReceiveTimeout):
		err = fmt.Errorf("timeout while waiting for message")
	}
	c.acts <- func() {
		delete(c.listeners, id)
	}
	return
}

// EventHandler handles a publish event.
type EventHandler func(args []interface{}, kwargs map[string]interface{})

// Subscribe registers the EventHandler to be called for every message in the provided topic.
<<<<<<< HEAD
func (c *Client) Subscribe(topic string, options map[string]interface{}, fn EventHandler) error {
=======
func (c *Client) Subscribe(topic string, fn EventHandler) error {
	var (
		sync = make(chan struct{})
		err  error
	)
>>>>>>> 5f4b516c
	id := NewID()
	c.registerListener(id)
	sub := &Subscribe{
		Request: id,
		Options: options,
		Topic:   URI(topic),
	}
	c.acts <- func() {
		err = c.Send(sub)
		sync <- struct{}{}
	}
	<-sync
	if err != nil {
		return err
	}
	// wait to receive SUBSCRIBED message
	msg, err := c.waitOnListener(id)
	if err != nil {
		return err
	} else if e, ok := msg.(*Error); ok {
		return fmt.Errorf("error subscribing to topic '%v': %v", topic, e.Error)
	} else if subscribed, ok := msg.(*Subscribed); !ok {
		return fmt.Errorf(formatUnexpectedMessage(msg, SUBSCRIBED))
	} else {
		// register the event handler with this subscription
		c.acts <- func() {
			c.events[subscribed.Subscription] = &eventDesc{topic, fn}
			sync <- struct{}{}
		}
		<-sync
	}
	return nil
}

// Unsubscribe removes the registered EventHandler from the topic.
func (c *Client) Unsubscribe(topic string) error {
	var (
		sync           = make(chan struct{})
		subscriptionID ID
		found          bool
		err            error
	)
	c.acts <- func() {
		for id, desc := range c.events {
			if desc.topic == topic {
				subscriptionID = id
				found = true
				break
			}
		}
		sync <- struct{}{}
	}
	<-sync
	if !found {
		return fmt.Errorf("Event %s is not registered with this client.", topic)
	}

	id := NewID()
	c.registerListener(id)
	sub := &Unsubscribe{
		Request:      id,
		Subscription: subscriptionID,
	}
	c.acts <- func() {
		err = c.Send(sub)
		sync <- struct{}{}
	}
	<-sync
	if err != nil {
		return err
	}
	// wait to receive UNSUBSCRIBED message
	msg, err := c.waitOnListener(id)
	if err != nil {
		return err
	} else if e, ok := msg.(*Error); ok {
		return fmt.Errorf("error unsubscribing to topic '%v': %v", topic, e.Error)
	} else if _, ok := msg.(*Unsubscribed); !ok {
		return fmt.Errorf(formatUnexpectedMessage(msg, UNSUBSCRIBED))
	}
	c.acts <- func() {
		delete(c.events, subscriptionID)
		sync <- struct{}{}
	}
	<-sync
	return nil
}

// MethodHandler is an RPC endpoint.
type MethodHandler func(
	args []interface{}, kwargs map[string]interface{}, details map[string]interface{},
) (result *CallResult)

// Register registers a MethodHandler procedure with the router.
func (c *Client) Register(procedure string, fn MethodHandler, options map[string]interface{}) error {
	var (
		sync = make(chan struct{})
		err  error
	)
	id := NewID()
	c.registerListener(id)
	register := &Register{
		Request:   id,
		Options:   options,
		Procedure: URI(procedure),
	}
	c.acts <- func() {
		err = c.Send(register)
		sync <- struct{}{}
	}
	<-sync
	if err != nil {
		return err
	}

	// wait to receive REGISTERED message
	msg, err := c.waitOnListener(id)
	if err != nil {
		return err
	} else if e, ok := msg.(*Error); ok {
		return fmt.Errorf("error registering procedure '%v': %v", procedure, e.Error)
	} else if registered, ok := msg.(*Registered); !ok {
		return fmt.Errorf(formatUnexpectedMessage(msg, REGISTERED))
	} else {
		// register the event handler with this registration
		c.acts <- func() {
			c.procedures[registered.Registration] = &procedureDesc{procedure, fn}
			sync <- struct{}{}
		}
		<-sync
	}
	return nil
}

// BasicMethodHandler is an RPC endpoint that doesn't expect the `Details` map
type BasicMethodHandler func(args []interface{}, kwargs map[string]interface{}) (result *CallResult)

// BasicRegister registers a BasicMethodHandler procedure with the router
func (c *Client) BasicRegister(procedure string, fn BasicMethodHandler) error {
	wrap := func(args []interface{}, kwargs map[string]interface{},
		details map[string]interface{}) (result *CallResult) {
		return fn(args, kwargs)
	}
	return c.Register(procedure, wrap, make(map[string]interface{}))
}

// Unregister removes a procedure with the router
func (c *Client) Unregister(procedure string) error {
	var (
		sync        = make(chan struct{})
		procedureID ID
		found       bool
		err         error
	)
	c.acts <- func() {
		for id, p := range c.procedures {
			if p.name == procedure {
				procedureID = id
				found = true
				break
			}
		}
		sync <- struct{}{}
	}
	<-sync
	if !found {
		return fmt.Errorf("Procedure %s is not registered with this client.", procedure)
	}
	id := NewID()
	c.registerListener(id)
	unregister := &Unregister{
		Request:      id,
		Registration: procedureID,
	}
	c.acts <- func() {
		err = c.Send(unregister)
		sync <- struct{}{}
	}
	<-sync
	if err != nil {
		return err
	}

	// wait to receive UNREGISTERED message
	msg, err := c.waitOnListener(id)
	if err != nil {
		return err
	} else if e, ok := msg.(*Error); ok {
		return fmt.Errorf("error unregister to procedure '%v': %v", procedure, e.Error)
	} else if _, ok := msg.(*Unregistered); !ok {
		return fmt.Errorf(formatUnexpectedMessage(msg, UNREGISTERED))
	}
	// register the event handler with this unregistration
	c.acts <- func() {
		delete(c.procedures, procedureID)
		sync <- struct{}{}
	}
	<-sync
	return nil
}

// Publish publishes an EVENT to all subscribed peers.
<<<<<<< HEAD
func (c *Client) Publish(topic string, options map[string]interface{}, args []interface{}, kwargs map[string]interface{}) error {
	return c.Send(&Publish{
		Request:     NewID(),
		Options:     options,
		Topic:       URI(topic),
		Arguments:   args,
		ArgumentsKw: kwargs,
	})
=======
func (c *Client) Publish(topic string, args []interface{}, kwargs map[string]interface{}) error {
	var (
		sync = make(chan struct{})
		err  error
	)
	c.acts <- func() {
		c.Send(&Publish{
			Request:     NewID(),
			Options:     make(map[string]interface{}),
			Topic:       URI(topic),
			Arguments:   args,
			ArgumentsKw: kwargs,
		})
		sync <- struct{}{}
	}
	<-sync
	return err
>>>>>>> 5f4b516c
}

// Call calls a procedure given a URI.
func (c *Client) Call(procedure string, args []interface{}, kwargs map[string]interface{}) (*Result, error) {
	id := NewID()
	c.registerListener(id)

	call := &Call{
		Request:     id,
		Procedure:   URI(procedure),
		Options:     make(map[string]interface{}),
		Arguments:   args,
		ArgumentsKw: kwargs,
	}
	var (
		sync = make(chan struct{})
		err  error
	)
	c.acts <- func() {
		err = c.Send(call)
		sync <- struct{}{}
	}
	<-sync
	if err != nil {
		return nil, err
	}

	// wait to receive RESULT message
	msg, err := c.waitOnListener(id)
	if err != nil {
		return nil, err
	} else if e, ok := msg.(*Error); ok {
		return nil, fmt.Errorf("error calling procedure '%v': %v", procedure, e.Error)
	} else if result, ok := msg.(*Result); !ok {
		return nil, fmt.Errorf(formatUnexpectedMessage(msg, RESULT))
	} else {
		return result, nil
	}
}<|MERGE_RESOLUTION|>--- conflicted
+++ resolved
@@ -392,15 +392,11 @@
 type EventHandler func(args []interface{}, kwargs map[string]interface{})
 
 // Subscribe registers the EventHandler to be called for every message in the provided topic.
-<<<<<<< HEAD
 func (c *Client) Subscribe(topic string, options map[string]interface{}, fn EventHandler) error {
-=======
-func (c *Client) Subscribe(topic string, fn EventHandler) error {
 	var (
 		sync = make(chan struct{})
 		err  error
 	)
->>>>>>> 5f4b516c
 	id := NewID()
 	c.registerListener(id)
 	sub := &Subscribe{
@@ -603,17 +599,7 @@
 }
 
 // Publish publishes an EVENT to all subscribed peers.
-<<<<<<< HEAD
 func (c *Client) Publish(topic string, options map[string]interface{}, args []interface{}, kwargs map[string]interface{}) error {
-	return c.Send(&Publish{
-		Request:     NewID(),
-		Options:     options,
-		Topic:       URI(topic),
-		Arguments:   args,
-		ArgumentsKw: kwargs,
-	})
-=======
-func (c *Client) Publish(topic string, args []interface{}, kwargs map[string]interface{}) error {
 	var (
 		sync = make(chan struct{})
 		err  error
@@ -621,7 +607,7 @@
 	c.acts <- func() {
 		c.Send(&Publish{
 			Request:     NewID(),
-			Options:     make(map[string]interface{}),
+			Options:     options,
 			Topic:       URI(topic),
 			Arguments:   args,
 			ArgumentsKw: kwargs,
@@ -630,7 +616,6 @@
 	}
 	<-sync
 	return err
->>>>>>> 5f4b516c
 }
 
 // Call calls a procedure given a URI.
