--- conflicted
+++ resolved
@@ -173,19 +173,11 @@
 
 		// Broker messages
 		case *Publish:
-<<<<<<< HEAD
-			r.acts <- func() { r.Broker.Publish(&sess, msg) }
+			r.Broker.Publish(&sess, msg)
 		case *Subscribe:
-			r.acts <- func() { r.Broker.Subscribe(&sess, msg) }
+			r.Broker.Subscribe(&sess, msg)
 		case *Unsubscribe:
-			r.acts <- func() { r.Broker.Unsubscribe(&sess, msg) }
-=======
-			r.Broker.Publish(sess.Peer, msg)
-		case *Subscribe:
-			r.Broker.Subscribe(sess.Peer, msg)
-		case *Unsubscribe:
-			r.Broker.Unsubscribe(sess.Peer, msg)
->>>>>>> 3233fa59
+			r.Broker.Unsubscribe(&sess, msg)
 
 		// Dealer messages
 		case *Register:
